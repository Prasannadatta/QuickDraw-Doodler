--- conflicted
+++ resolved
@@ -28,7 +28,6 @@
         if preprocessed_fp is not None:
             self.load_preprocessed(preprocessed_fp)
         else:
-<<<<<<< HEAD
             self.max_len = max_len
             self.random_scale_factor = random_scale_factor
             self.augment_stroke_prob = augment_stroke_prob
@@ -37,21 +36,14 @@
             print("Preprocessing data...")
             self.strokes, self.sort_idx = self.preprocess(strokes) # list of np arrs dims N x (x, y, t, p)
 
-            if labels is not None:
-                self.labels = torch.tensor(labels, dtype=torch.long)[self.sort_idx]
-            else:
-                self.labels = None
-                
-            # Compute global normalization stats (x,y,t)
-            print("Computing normalization stats...")
-            self.x_mean, self.x_std, self.y_mean, self.y_std, self.t_mean, self.t_std = self.calculate_global_stats()
-=======
+        if labels is not None:
+            self.labels = torch.tensor(labels, dtype=torch.long)[self.sort_idx]
+        else:
             self.labels = None
             
         # Compute global normalization stats (x,y,t)
         print("Computing normalization stats...")
         self.x_mean, self.x_std, self.y_mean, self.y_std, self.t_mean, self.t_std, self.dx_mean, self.dx_std, self.dy_mean, self.dy_std, self.dt_mean, self.dt_std = self.calculate_global_stats()
->>>>>>> 60118f75
 
     def preprocess(self, strokes):
         """
@@ -121,13 +113,6 @@
         dt_mean, dt_std = dt.mean(), dt.std()
 
         print(x_mean, x_std, y_mean, y_std, t_mean, t_std)
-        print("dx_mean and std, dy_mean and std, dt mean and std:\n", dx_mean)
-        print(dx_std)
-        print(dy_mean)
-        print(dy_std)
-        print(dt_mean)
-        print(dt_std)
-
 
         return x_mean, x_std, y_mean, y_std, t_mean, t_std, dx_mean, dx_std, dy_mean, dy_std, dt_mean, dt_std
 
@@ -360,11 +345,7 @@
     #torch.set_printoptions(edgeitems=2)
     #print("Here is the end of a sample before padding: \n", data[-2:])
     padded_samples = pad_batch(data, max_len)
-<<<<<<< HEAD
     #print("Here is the end of a sample after padding: \n", padded_samples[-2:])
-=======
-    print("Here is the end of a sample after padding: \n", padded_samples[-2:])
->>>>>>> 60118f75
 
     return padded_samples, lengths, labels
 
